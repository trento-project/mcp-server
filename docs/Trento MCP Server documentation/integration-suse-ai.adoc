// Copyright 2025 SUSE LLC
// SPDX-License-Identifier: Apache-2.0

ifndef::imagesdir[:imagesdir: ../images]

= Integrating the Trento MCP Server with SUSE AI

This guide explains how to integrate the Trento MCP Server with SUSE AI, including configuration and deployment instructions.

== Getting Started with SUSE AI

SUSE AI is a platform that allows you to deploy and manage AI models and applications in a Kubernetes environment. It provides tools for model management, deployment, and integration with various AI frameworks.

Refer to the official https://documentation.suse.com/suse-ai/1.0/[SUSE AI documentation] for detailed information. This guide focuses on deploying the Trento MCP Server with SUSE AI, specifically using Ollama and Open Web UI. Always refer to the latest instructions in the https://documentation.suse.com/suse-ai/1.0/html/AI-deployment-intro/index.html[SUSE AI deployment guide] for the most accurate and up-to-date information.

== Prerequisites

This guide assumes:

* A Kubernetes cluster set up and running (with an ingress controller and cert-manager installed).
* Access to the SUSE Application Collection.

When running Ollama models, this guide assumes you have one of the following:

* A Kubernetes cluster with sufficient resources (GPU, memory, etc.).
* A cloud provider and enough permissions to deploy Ollama models remotely.

=== Limitations

Deploying the entire SUSE AI stack requires significant resources, especially for running Ollama models. Alternatively, you can deploy only Open Web UI and connect it to an Ollama instance running elsewhere. This guide uses this approach: on-premises Open Web UI with Ollama running on a remote server (e.g., Google Cloud).

=== Getting the Artifacts from SUSE Application Collection

You need access to the SUSE Application Collection and proper entitlements to download the required artifacts. Always refer to the https://docs.apps.rancher.io/get-started/authentication/[SUSE Application Collection documentation] for the latest instructions on authentication and access. This guide assumes you have the necessary credentials and permissions.

[NOTE]
====
To run the entire stack, you can also use the https://github.com/SUSE/suse-ai-deployer[SUSE AI Deployer Helm Chart].
====

[arabic]
. Log in to the SUSE Application Collection:
+
[source,console]
----
# Replace placeholders with your actual credentials
helm registry login dp.apps.rancher.io/charts -u <REPLACE_WITH_YOUR_USERNAME@apps.rancher.io> -p <REPLACE_WITH_YOUR_PASSWORD>
----

. Create a namespace for SUSE AI:
+
[source,console]
----
kubectl create namespace suse-ai
----

. Create a Kubernetes Pull Secret (`application-collection`) for the SUSE Application Collection:

+
[source,console]
----
# Replace placeholders with your actual credentials
kubectl create -n suse-ai secret docker-registry application-collection \
  --docker-server=dp.apps.rancher.io \
  --docker-username=<REPLACE_WITH_YOUR_USERNAME@apps.rancher.io> \
  --docker-password=<REPLACE_WITH_YOUR_PASSWORD>
----

=== Install Open Web UI

This section describes how to install the Open Web UI, which provides a user-friendly interface for interacting with AI models.

[arabic]
. Create a link:https://github.com/trento-project/mcp-server/blob/main/docs/examples/values.openwebui.yaml[values.openwebui.yaml] file with the values for Open Web UI.

[arabic]
. Install Open Web UI using Helm with the values file (`values.openwebui.yaml`) created above:
+
[NOTE]
====
You must have `cert-manager` properly installed, and an ingress controller is required. If you don't have an ingress controller, you may need to adjust the Kubernetes services configuration.
====
+

[source,console]
----
helm -n suse-ai upgrade --install open-webui oci://dp.apps.rancher.io/charts/open-webui -f values.openwebui.yaml
----

=== Deploying a Model with Ollama Remotely

If your infrastructure does not have sufficient resources to run Ollama models, you can deploy them on a remote server, such as Google Cloud Run.

This section describes how to deploy the https://ollama.com/library/qwen3:8b[`Qwen3:8b`] model using Ollama on Google Cloud Run. This guide assumes you have a Google Cloud account and the necessary permissions to deploy applications on Google Cloud Run.

[NOTE]
====
Always refer to the https://cloud.google.com/run/docs/tutorials/gpu-gemma-with-ollama[official Google Cloud documentation] for the most accurate and up-to-date information.
====

[arabic]
. Create a link:https://github.com/trento-project/mcp-server/blob/main/docs/examples/Dockerfile[Dockerfile] for the Ollama model.

[arabic]
. In the same directory as the `Dockerfile`, run the following command to build the Docker image:

[source,console]
----
gcloud run deploy qwen3-8b --source . --concurrency 4 --cpu 8 --set-env-vars OLLAMA_NUM_PARALLEL=4 --gpu 1 --gpu-type nvidia-l4 --max-instances 1 --memory 32Gi --no-allow-unauthenticated --no-cpu-throttling --no-gpu-zonal-redundancy --timeout=600
----

+
[NOTE]
====
To make requests, you need to either allow unauthenticated requests or use a service account with the necessary permissions. Refer to the https://cloud.google.com/run/docs/authenticating/service-to-service[Google Cloud Run documentation] for information on setting up service accounts and permissions.
====
+
After deployment, you will have a Google Cloud Run service running the `Qwen3:8b` model, accessible via a URL provided by Google Cloud Run (e.g., `https://qwen3-8b-<project-id>.<region>.run.app`).

=== Adding the Remote Model to Open Web UI

Once you have the Ollama model running on Google Cloud Run, you can add it to Open Web UI for easy access.

[arabic]
. Navigate to the Open Web UI settings page (e.g., `suse-ai.example.com/admin/settings`) and go to the *Connections* section.
. Add a new Ollama connection with the URL of your deployed model (e.g., `https://qwen3-8b-<project-id>.<region>.run.app`).
. Navigate to the *Models* section, click *Manage Models*, select the Ollama connection you just created, and pull the `Qwen3:8b` model.

=== Deploying the Trento MCP Server

<<<<<<< HEAD
To deploy the Trento MCP Server in your SUSE AI cluster, install it via the Trento Server Helm chart. Follow the step-by-step instructions in xref:Trento MCP Server documentation/installation.adoc#sec-mcp-install-with-trento-server[Installing MCP Server with Trento Server]. The Trento MCP Server is packaged as a sub-chart and can be enabled during the Trento Server installation.
=======
To deploy the Trento MCP Server in your SUSE AI cluster, install it via the Trento Server Helm chart. Follow the step-by-step instructions in xref:./installation.adoc#sec-mcp-install-with-trento-server[Installing MCP Server with Trento Server]. The Trento MCP Server is packaged as a sub-chart and can be enabled during the Trento Server installation.
>>>>>>> 602e924e

For chart sources and values, see the link:https://github.com/trento-project/helm-charts[Trento helm-charts repository].

Once Trento is installed, ensure you have created a *Trento API token (Personal Access Token)*:

** Log in to your Trento web interface with your username and password.
** Click on your username in the top-right corner and select *Profile*.
** Scroll down to the *Personal Access Tokens* section.
** Click the *Generate Token* button.
** Enter a descriptive name for the token (e.g., "MCP Client").
** Optionally configure an expiration date for the token, or select *Never Expires*.
** Click *Generate Token*.
** *Important:* Copy the generated token immediately and store it securely - it will not be shown again.

.Generate a Personal Access Token in Trento
image::generate-pat.png[Generate a Personal Access Token in Trento,width=800]

=== Adding the Trento MCP Server to Open Web UI

Open Web UI includes native support for the Model Context Protocol (MCP). With this integration, Open Web UI connects to MCP servers from the backend, allowing you to safely use an internal Kubernetes Service DNS name without exposing the service publicly.

Refer to the official Open Web UI MCP feature guide for screenshots and advanced options: https://docs.openwebui.com/features/mcp[Open Web UI with MCP].

==== Add the Trento MCP Server in Open Web UI

[arabic]
. Open *Admin Settings* and go to *External Tools*.
. Click *Add Server*.
. Set *Type* to `MCP (Streamable HTTP)`.
. Enter your Server URL and authentication details:
.. *Server URL* (example): `http://trento-server-mcp-server.suse-ai.svc.cluster.local:5000/mcp`
.. *Auth*: `<TOKEN>` (the token you generated in the Trento console)
. Click *Save*.

.Open Web UI - Add the Trento MCP Server as a tool
image::owui-add-tool.png[Add the Trento MCP Server as a tool,width=600]

==== Enable the Trento MCP Server for a Model

[arabic]
. Go to *Models*, select *Manage Models*, and open your target model (e.g., `Qwen3:8b`).
. In the *Tools* or *MCP Servers* section, enable/select `Trento MCP Server` for this model. This makes the Trento tools available to any user of that model in Open Web UI.
. Verify the integration:
.. Start a new chat with the enabled model
.. Confirm that tools from `Trento MCP Server` are available and can be invoked (for example, try listing SAP systems)

.Open Web UI - Enable Trento MCP Server for a model
image::owui-add-model.png[Enable Trento MCP Server for model,width=600]

== Using the Trento MCP Server

Once the Trento MCP Server is configured and enabled for your model, you can start using it to interact with your SAP systems through natural language conversations.

=== Start a Chat and Use Trento Tools

[arabic]
. Navigate to the Open Web UI main screen and select your configured model (e.g., `Qwen3:8b`) from the model selector.
. Start a new chat session with the model.
. Ask questions about your SAP landscape using natural language:
.. "List all SAP systems in my environment"
.. "Show me the health status of my HANA clusters"
.. "Are there any critical alerts I need to address?"
.. "What SAP systems are currently running?"
.. "Show me all hosts running SAP applications"
.. "Get details about the latest check execution results"

The AI model will use the Trento MCP Server tools to query your Trento installation and provide detailed, contextual responses about your SAP infrastructure.

.Open Web UI - Using Trento MCP Server in conversations
image::example-suseai.png[Using Trento MCP Server in Open Web UI,width=900]


== Additional Resources

<<<<<<< HEAD
* xref:Trento MCP Server documentation/installation.adoc[Trento MCP Server Installation Guide] - For deploying and configuring the Trento MCP Server.
* xref:Trento MCP Server documentation/configuration-options.adoc[Configuration Options] - For detailed Trento MCP Server configuration reference.
=======
* xref:./installation.adoc[Trento MCP Server Installation Guide] - For deploying and configuring the Trento MCP Server.
* xref:./configuration-options.adoc[Configuration Options] - For detailed Trento MCP Server configuration reference.
>>>>>>> 602e924e
* link:https://modelcontextprotocol.io[Model Context Protocol Documentation] - For general MCP information and client compatibility.<|MERGE_RESOLUTION|>--- conflicted
+++ resolved
@@ -128,11 +128,7 @@
 
 === Deploying the Trento MCP Server
 
-<<<<<<< HEAD
-To deploy the Trento MCP Server in your SUSE AI cluster, install it via the Trento Server Helm chart. Follow the step-by-step instructions in xref:Trento MCP Server documentation/installation.adoc#sec-mcp-install-with-trento-server[Installing MCP Server with Trento Server]. The Trento MCP Server is packaged as a sub-chart and can be enabled during the Trento Server installation.
-=======
 To deploy the Trento MCP Server in your SUSE AI cluster, install it via the Trento Server Helm chart. Follow the step-by-step instructions in xref:./installation.adoc#sec-mcp-install-with-trento-server[Installing MCP Server with Trento Server]. The Trento MCP Server is packaged as a sub-chart and can be enabled during the Trento Server installation.
->>>>>>> 602e924e
 
 For chart sources and values, see the link:https://github.com/trento-project/helm-charts[Trento helm-charts repository].
 
@@ -207,11 +203,6 @@
 
 == Additional Resources
 
-<<<<<<< HEAD
-* xref:Trento MCP Server documentation/installation.adoc[Trento MCP Server Installation Guide] - For deploying and configuring the Trento MCP Server.
-* xref:Trento MCP Server documentation/configuration-options.adoc[Configuration Options] - For detailed Trento MCP Server configuration reference.
-=======
 * xref:./installation.adoc[Trento MCP Server Installation Guide] - For deploying and configuring the Trento MCP Server.
 * xref:./configuration-options.adoc[Configuration Options] - For detailed Trento MCP Server configuration reference.
->>>>>>> 602e924e
 * link:https://modelcontextprotocol.io[Model Context Protocol Documentation] - For general MCP information and client compatibility.