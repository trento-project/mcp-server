--- conflicted
+++ resolved
@@ -10,9 +10,5 @@
 [width="100%",options="header",]
 |===
 |Section |Description
-<<<<<<< HEAD
-|xref:getting-started.adoc[Getting started] [Getting started] |Information on how to set up a dev environment and to contribute to the project
-=======
 |xref:../Developer/getting-started.adoc[Getting started] |Information on how to set up a dev environment and to contribute to the project
->>>>>>> 00880ce3
 |===