# Copyright 2025 SUSE LLC
---
name: Lib - Pipeline definition
on:
  workflow_call:
    inputs:
      run_linters:
        required: false
        type: boolean
        default: true

env:
  BRANCH_TRENTO_REPO: "main"
  TRENTO_REPO: "trento-project/mcp-server"
  IMG_DEV_TAG: "build-${{ github.sha }}"
  IMG_MODIFIER: "-ci"
  IMG_PLATFORMS: "linux/amd64"
  IMG_PREFIX: "ghcr.io/trento-project/"
  IMG_PREFIX_FOR_FORKS: "your-registry-username/"
  IMAGES_TO_PUSH: "trento-mcp-server"

jobs:
  # Set up environment variables and outputs for downstream jobs.
  setup:
    name: Setup
    runs-on: ubuntu-latest
    outputs:
      # Output variables for use in other jobs.
      img_modifier: ${{ steps.set-outputs.outputs.img_modifier }}
      img_prefix: ${{ steps.set-outputs.outputs.img_prefix }}
      img_dev_tag: ${{ steps.set-outputs.outputs.img_dev_tag }}
      img_prod_tag: ${{ steps.set-outputs.outputs.img_prod_tag }}
      running_on_main: ${{ steps.set-outputs.outputs.running_on_main }}
      triggered_from_fork: ${{ steps.set-outputs.outputs.triggered_from_fork }}
    steps:
      # Checkout the repository.
      - uses: actions/checkout@v5
        name: Checkout
      # Show the GitHub event context for debugging.
      - name: Show GitHub event
        env:
          EVENT_CONTEXT: ${{ toJSON(github.event) }}
        run: echo $EVENT_CONTEXT | jq
      # Show the pull request context for debugging.
      - name: Show PR context
        env:
          PR_CONTEXT: ${{ toJSON(github.event.pull_request) }}
        run: echo $PR_CONTEXT | jq
      # Set output variables for downstream jobs.
      - name: Set outputs
        id: set-outputs
        env:
          PR_CONTEXT: ${{ toJSON(github.event.pull_request) }}
          PR_SOURCE_REPO_NAME: ${{ github.event.pull_request.head.repo.full_name }}
        run: |
          set -euo pipefail

          if [[ "${GITHUB_REPOSITORY}" == "${TRENTO_REPO}" ]]; then
            echo "img_prefix=${IMG_PREFIX}" >> $GITHUB_OUTPUT
          else
            # When running in forks, push the images to a personal namespace if configured.
            echo "img_prefix=${IMG_PREFIX_FOR_FORKS}" >> $GITHUB_OUTPUT
          fi;

          # Check if the workflow is triggered due to a PR from an external fork.
          if [[ ("${PR_CONTEXT}" != "" && "${PR_CONTEXT}" != null) && "${PR_SOURCE_REPO_NAME}" != "${GITHUB_REPOSITORY}" ]]; then
            echo "triggered_from_fork=true" >> $GITHUB_OUTPUT
          else
            echo "triggered_from_fork=false" >> $GITHUB_OUTPUT
          fi

          if [[ ${GITHUB_REF_TYPE} == "tag" ]]; then
            echo "img_prod_tag=${GITHUB_REF_NAME}" >> $GITHUB_OUTPUT
            echo "version=${GITHUB_REF_NAME}" >> $GITHUB_OUTPUT
          else
            echo "img_prod_tag=latest" >> $GITHUB_OUTPUT
            echo "version=${GITHUB_SHA}" >> $GITHUB_OUTPUT
          fi;

          if [[ ${GITHUB_REF_NAME} == ${BRANCH_TRENTO_REPO} ]]; then
            echo "running_on_main=true" >> $GITHUB_OUTPUT
          else
            echo "running_on_main=false" >> $GITHUB_OUTPUT
          fi

          echo "img_modifier=${IMG_MODIFIER}" >> $GITHUB_OUTPUT
          echo "img_dev_tag=${IMG_DEV_TAG}" >> $GITHUB_OUTPUT
          # Set it directly in GitHub repository variables:
      # Display the output variables for debugging.
      - name: Show outputs
        run: |
          set -euo pipefail
          echo "IMG_MODIFIER: ${{steps.set-outputs.outputs.img_modifier}}"
          echo "IMG_PREFIX: ${{steps.set-outputs.outputs.img_prefix}}"
          echo "IMG_DEV_TAG: ${{steps.set-outputs.outputs.img_dev_tag}}"
          echo "IMG_PROD_TAG: ${{steps.set-outputs.outputs.img_prod_tag}}"
          echo "RUNNING_ON_MAIN: ${{steps.set-outputs.outputs.running_on_main}}"
          echo "TRIGGERED_FROM_FORK: ${{steps.set-outputs.outputs.triggered_from_fork}}"
          echo "VERSION: ${{steps.set-outputs.outputs.version}}"

  # Run all the linters.
  linters-run:
    name: Run all linters
    if: inputs.run_linters
    needs:
      - setup
    uses: ./.github/workflows/linters.yaml
    secrets: inherit

  # Check the result of all linters and fail if any linter failed.
  linters-result:
    name: Check linters result
    if: inputs.run_linters && always()
    needs: linters-run
    runs-on: ubuntu-latest
    steps:
      # Fail the job if any linter did not succeed.
      - name: Check all linters result
        if: needs.linters-run.result != 'success'
        run: exit 1

  # Check go unit tests.
  test-with-go:
    name: Check Go test suite
    needs:
      - setup
    runs-on: ubuntu-latest
    steps:
      # Checkout the repository.
      - uses: actions/checkout@v5
        name: Checkout
      # Read tool versions for environment setup.
      - uses: endorama/asdf-parse-tool-versions@v1
        name: Read .tool-versions
        id: tool-versions
      # Setup Go environment.
      - uses: actions/setup-go@v6
        with:
          go-version: ${{ env.GOLANG_VERSION }}
      # Cache Go modules for faster builds.
      - uses: actions/cache@v4
        name: Cache Go modules
        id: go-cache
        with:
          path: ~/go/pkg/mod
          key: go-${{ env.GOLANG_VERSION }}-${{ hashFiles('**/go.sum') }}
      # Run Go unit tests.
      - name: Run go unit tests
        run: make test

  # Ensure the Helm chart is valid.
  test-chart-render:
    name: Check Helm chart
    needs:
      - setup
    runs-on: ubuntu-latest
    steps:
      # Checkout the repository.
      - uses: actions/checkout@v5
        name: Checkout
      # Read tool versions for environment setup.
      - uses: endorama/asdf-parse-tool-versions@v1
        name: Read .tool-versions
        id: tool-versions
      # Install Helm binary for chart validation.
      - name: Install Helm binary
        run: |
          set -euo pipefail
          HELM_VERSION="${{ env.HELM_VERSION }}"
          echo "Installing Helm ${HELM_VERSION}"
          pushd /tmp
          wget "https://get.helm.sh/helm-v${HELM_VERSION}-linux-amd64.tar.gz"
          tar zxf "helm-v${HELM_VERSION}-linux-amd64.tar.gz"
          sudo mv linux-amd64/helm "/usr/local/bin/helm"
          popd
          echo "Done. Helm has been installed"
      # Run chart template test to ensure chart renders correctly.
      - name: Run chart template test
        run: |
          set -euo pipefail
          # Remove the kubeVersion field as it would fail otherwise as there isn't any k8s cluster.
          CHART_DIR=./helm/trento-mcp-server
          sed -i.bk -e "s/kubeVersion.*//g" "${CHART_DIR}/Chart.yaml"
          helm dep up "${CHART_DIR}"
          helm template "${CHART_DIR}" --debug

  # Build the container images.
  build-container-images:
    name: "Build ${{matrix.image}} image"
    needs:
      - setup
    runs-on: ubuntu-latest
    strategy:
      fail-fast: false
      matrix:
        image:
          - trento-mcp-server
    steps:
      # Setup building process and output image name and file.
      - name: Setup building process
        id: setup
        run: |
          set -euo pipefail
          echo "img_name=${{matrix.image}}" >> $GITHUB_OUTPUT
          echo "img_file=/tmp/${{matrix.image}}-image.tar" >> $GITHUB_OUTPUT
      # Set container image metadata for tagging.
      - uses: docker/metadata-action@v5
        name: Set container image metadata
        id: meta
        with:
          images: ${{needs.setup.outputs.img_prefix}}${{steps.setup.outputs.img_name}}${{needs.setup.outputs.img_modifier}}
          flavor: latest=true
          tags: ${{needs.setup.outputs.img_dev_tag}}
      # Setup QEMU for multi-architecture builds.
      - uses: docker/setup-qemu-action@v3
        name: Setup QEMU
      # Setup Docker buildx for builds.
      - uses: docker/setup-buildx-action@v3
        name: Setup buildx
      # Build the container image using Docker.
      - uses: docker/build-push-action@v6
        name: Build container image
        env:
          DOCKER_BUILD_SUMMARY: false
          DOCKER_BUILD_RECORD_UPLOAD: false
        with:
          file: Dockerfile
          platforms: ${{ env.IMG_PLATFORMS }}
          tags: ${{ steps.meta.outputs.tags }}
          build-args: |
            GOARCH=${{ env.TARGETARCH }}
            GOOS=${{ env.TARGETOS }}
            VERSION=${{ needs.setup.outputs.version }}
          cache-from: type=gha
          cache-to: type=gha,mode=max
          outputs: type=docker,dest=${{ steps.setup.outputs.img_file }}
      # Upload the built image as an artifact.
      - uses: actions/upload-artifact@v4
        name: Upload artifacts
        with:
          name: ${{matrix.image}}-image
          path: ${{ steps.setup.outputs.img_file }}

  # Update sum.golang.org and pkg.go.dev.
  generate-docs:
    name: Update Go docs site
    if: needs.setup.outputs.running_on_main == 'true' || inputs.trigger_release
    runs-on: ubuntu-latest
    needs:
      - setup
      - build-container-images
      - test-chart-render
      - test-with-go
      - test-chart-render
      - linters-result
    steps:
      # Trigger docs update in Go registries.
      - uses: essentialkaos/godoc-action@v1
        name: Trigger docs update in sum.golang.org and pkg.go.dev

  # Push the container images to the registry.
  push_images:
    name: Push container images
    if: needs.setup.outputs.running_on_main == 'true' || inputs.trigger_release
    runs-on: ubuntu-latest
    permissions:
      contents: read
      packages: write # required for creating ghcr.io packages.
    needs:
      - setup
      - build-container-images
      - test-chart-render
      - test-with-go
      - test-chart-render
      - linters-result
    env:
      IMG_PROD_TAG: ${{ needs.setup.outputs.img_prod_tag }}
      IMG_PREFIX: ${{ needs.setup.outputs.img_prefix }}
    steps:
      # Log into the container image registry.
      - uses: docker/login-action@v3
        name: Log into the container image registry
        with:
          registry: ghcr.io
          username: ${{ github.actor }}
          password: ${{ secrets.GITHUB_TOKEN }}
      # Download built image artifacts.
      - uses: actions/download-artifact@v5
        name: Download artifacts
      # Push container images to the registry.
      - name: Push container images to the registry
        run: |
          set -euo pipefail
          echo "IMAGES_TO_PUSH=\"${IMAGES_TO_PUSH}\"" >> $GITHUB_ENV
          upload_count=0
          for artifact in *; do
            # Only process files ending with -image.tar
            if [[ "$artifact" != *-image.tar ]]; then
              echo "::notice ::Skipping artifact ${artifact}, it's not a container image"
              continue
            fi

            image=${artifact/-image.tar/}
            if [[ "${IMAGES_TO_PUSH}" != *"${image}"* ]]; then
              echo "::notice ::Skipping image ${image}, it's not an image to push"
              continue
            fi

            echo "::notice ::Loading image ${image}"
            docker load --input "${artifact}"

            dev_image=${IMG_PREFIX}${image}${IMG_MODIFIER}:${IMG_DEV_TAG}
            prod_image=${IMG_PREFIX}${image}:${IMG_PROD_TAG}
            docker tag ${dev_image} ${prod_image}

            echo "::notice ::Pushing image ${prod_image}"
            docker push $prod_image
            upload_count=$((upload_count+1))
          done

<<<<<<< HEAD
          echo "::notice ::Total container images uploaded: $upload_count"
          if [[ $upload_count -eq 0 ]]; then
            echo "::error ::No container images found to upload. Failing the job."
            exit 1
          fi

  # Delete image artifacts, as they are not needed anymore
=======
  # Delete image artifacts, as they are not needed anymore.
>>>>>>> 3410cefe
  cleanup:
    name: Cleanup
    needs:
      - push_images
    runs-on: ubuntu-latest
    steps:
      # Delete image artifacts after pushing to the registry.
      - uses: geekyeggo/delete-artifact@v5
        name: Delete artifacts
        with:
          name: |
            *-image<|MERGE_RESOLUTION|>--- conflicted
+++ resolved
@@ -318,7 +318,6 @@
             upload_count=$((upload_count+1))
           done
 
-<<<<<<< HEAD
           echo "::notice ::Total container images uploaded: $upload_count"
           if [[ $upload_count -eq 0 ]]; then
             echo "::error ::No container images found to upload. Failing the job."
@@ -326,9 +325,6 @@
           fi
 
   # Delete image artifacts, as they are not needed anymore
-=======
-  # Delete image artifacts, as they are not needed anymore.
->>>>>>> 3410cefe
   cleanup:
     name: Cleanup
     needs:
