# Copyright 2025 SUSE LLC
---
name: Lib - Pipeline definition
on:
  workflow_call:
    inputs:
      run_linters:
        required: false
        type: boolean
        default: true

env:
  BRANCH_TRENTO_REPO: "main"
  TRENTO_REPO: "trento-project/mcp-server"
  IMG_DEV_TAG: "build-${{ github.sha }}"
  IMG_MODIFIER: "-ci"
  IMG_PLATFORMS: "linux/amd64"
  IMG_PREFIX: "ghcr.io/trento-project/"
  IMG_PREFIX_FOR_FORKS: "your-registry-username/"
  IMAGES_TO_PUSH: "trento-mcp-server"

jobs:
  # Set up environment variables and outputs for downstream jobs.
  setup:
    name: Setup
    runs-on: ubuntu-latest
    outputs:
      # Output variables for use in other jobs.
      golang_version: ${{ steps.set-outputs.outputs.golang_version }}
      helm_version: ${{ steps.set-outputs.outputs.helm_version }}
      img_modifier: ${{ steps.set-outputs.outputs.img_modifier }}
      img_prefix: ${{ steps.set-outputs.outputs.img_prefix }}
      img_dev_tag: ${{ steps.set-outputs.outputs.img_dev_tag }}
      img_prod_tag: ${{ steps.set-outputs.outputs.img_prod_tag }}
      running_on_main: ${{ steps.set-outputs.outputs.running_on_main }}
      triggered_from_fork: ${{ steps.set-outputs.outputs.triggered_from_fork }}
      gh_username: ${{ steps.set-outputs.outputs.gh_username }}
    steps:
      # Checkout the repository.
      - uses: actions/checkout@v5
        name: Checkout
      # Show the GitHub event context for debugging.
      - name: Show GitHub event
        env:
          EVENT_CONTEXT: ${{ toJSON(github.event) }}
        run: echo $EVENT_CONTEXT | jq
      # Show the pull request context for debugging.
      - name: Show PR context
        env:
          PR_CONTEXT: ${{ toJSON(github.event.pull_request) }}
        run: echo $PR_CONTEXT | jq
<<<<<<< HEAD
=======
      # Read tool versions for environment setup.
      - name: Read .tool-versions
        uses: endorama/asdf-parse-tool-versions@v1.3.4
        id: tool-versions
>>>>>>> d3428f63
      # Set output variables for downstream jobs.
      - name: Set outputs
        id: set-outputs
        env:
          PR_CONTEXT: ${{ toJSON(github.event.pull_request) }}
          PR_SOURCE_REPO_NAME: ${{ github.event.pull_request.head.repo.full_name }}
        run: |
          set -euo pipefail

<<<<<<< HEAD
          # Read versions from .tool-versions file (no fallbacks - must exist).
          GOLANG_VERSION=$(grep '^golang ' .tool-versions | cut -d' ' -f2)
          HELM_VERSION="v$(grep '^helm ' .tool-versions | cut -d' ' -f2)"

=======
>>>>>>> d3428f63
          if [[ "${GITHUB_REPOSITORY}" == "${TRENTO_REPO}" ]]; then
            echo "img_prefix=${IMG_PREFIX}" >> $GITHUB_OUTPUT
          else
            # When running in forks, push the images to a personal namespace if configured.
            echo "img_prefix=${IMG_PREFIX_FOR_FORKS}" >> $GITHUB_OUTPUT
          fi;

          # Check if the workflow is triggered due to a PR from an external fork.
          if [[ ("${PR_CONTEXT}" != "" && "${PR_CONTEXT}" != null) && "${PR_SOURCE_REPO_NAME}" != "${GITHUB_REPOSITORY}" ]]; then
            echo "triggered_from_fork=true" >> $GITHUB_OUTPUT
          else
            echo "triggered_from_fork=false" >> $GITHUB_OUTPUT
          fi

          if [[ ${GITHUB_REF_TYPE} == "tag" ]]; then
            echo "img_prod_tag=${GITHUB_REF_NAME}" >> $GITHUB_OUTPUT
            echo "version=${GITHUB_REF_NAME}" >> $GITHUB_OUTPUT
          else
            echo "img_prod_tag=latest" >> $GITHUB_OUTPUT
            echo "version=${GITHUB_SHA}" >> $GITHUB_OUTPUT
          fi;

          if [[ ${GITHUB_REF_NAME} == ${BRANCH_TRENTO_REPO} ]]; then
            echo "running_on_main=true" >> $GITHUB_OUTPUT
          else
            echo "running_on_main=false" >> $GITHUB_OUTPUT
          fi

          echo "golang_version=${GOLANG_VERSION}" >> $GITHUB_OUTPUT
          echo "helm_version=${HELM_VERSION}" >> $GITHUB_OUTPUT
          echo "img_modifier=${IMG_MODIFIER}" >> $GITHUB_OUTPUT
          echo "img_dev_tag=${IMG_DEV_TAG}" >> $GITHUB_OUTPUT
          # Set it directly in GitHub repository variables:
          echo "gh_username=${{ vars.GH_USERNAME }}" >> $GITHUB_OUTPUT
      # Display the output variables for debugging.
      - name: Show outputs
        run: |
          set -euo pipefail
          echo "GOLANG_VERSION: ${{steps.set-outputs.outputs.golang_version}}"
          echo "HELM_VERSION: ${{steps.set-outputs.outputs.helm_version}}"
          echo "IMG_MODIFIER: ${{steps.set-outputs.outputs.img_modifier}}"
          echo "IMG_PREFIX: ${{steps.set-outputs.outputs.img_prefix}}"
          echo "IMG_DEV_TAG: ${{steps.set-outputs.outputs.img_dev_tag}}"
          echo "IMG_PROD_TAG: ${{steps.set-outputs.outputs.img_prod_tag}}"
          echo "RUNNING_ON_MAIN: ${{steps.set-outputs.outputs.running_on_main}}"
          echo "TRIGGERED_FROM_FORK: ${{steps.set-outputs.outputs.triggered_from_fork}}"
          echo "VERSION: ${{steps.set-outputs.outputs.version}}"
          echo "GH_USERNAME: ${{steps.set-outputs.outputs.gh_username}}"

  # Run all the linters.
  linters-run:
    name: Run all linters
    if: inputs.run_linters
<<<<<<< HEAD
    needs:
      - setup
    uses: ./.github/workflows/linters.yaml
    secrets: inherit
    with:
      golang_version: ${{ needs.setup.outputs.golang_version }}

  # Check the result of all linters and fails if any linter failed.
  linters-result:
    name: Check linters result
    if: inputs.run_linters && always()
    needs: linters-run
    runs-on: ubuntu-latest
    steps:
      # Fail the job if any linter did not succeed.
      - name: Check all linters result
        if: needs.linters-run.result != 'success'
        run: exit 1

  # Check go unit tests.
  test-with-go:
    name: Check Go test suite
=======
>>>>>>> d3428f63
    needs:
      - setup
    uses: ./.github/workflows/linters.yaml
    secrets: inherit
    with:
      golang_version: ${{ needs.setup.outputs.golang_version }}

  # Check the result of all linters and fail if any linter failed.
  linters-result:
    name: Check linters result
    if: inputs.run_linters && always()
    needs: linters-run
    runs-on: ubuntu-latest
    steps:
<<<<<<< HEAD
=======
      # Fail the job if any linter did not succeed.
      - name: Check all linters result
        if: needs.linters-run.result != 'success'
        run: exit 1

  # Check go unit tests.
  test-with-go:
    name: Check Go test suite
    needs:
      - setup
    runs-on: ubuntu-latest
    steps:
>>>>>>> d3428f63
      # Checkout the repository.
      - uses: actions/checkout@v5
        name: Checkout
      # Read tool versions for environment setup.
      - uses: endorama/asdf-parse-tool-versions@v1
        name: Read .tool-versions
        id: tool-versions
      # Setup Go environment.
      - uses: actions/setup-go@v6
        with:
          go-version: ${{ needs.setup.outputs.golang_version }}
      # Cache Go modules for faster builds.
      - uses: actions/cache@v4
        name: Cache Go modules
        id: go-cache
        with:
          path: ~/go/pkg/mod
          key: go- ${{ needs.setup.outputs.golang_version }}-${{ hashFiles('**/go.sum') }}
      # Run Go unit tests.
      - name: Run go unit tests
        run: make test

  # Ensure the Helm chart is valid.
  test-chart-render:
    name: Check Helm chart
    needs:
      - setup
    runs-on: ubuntu-latest
    steps:
      # Checkout the repository.
      - uses: actions/checkout@v5
        name: Checkout
      # Install Helm binary for chart validation.
      - name: Install Helm binary
        run: |
          set -euo pipefail
          HELM_VERSION="${{ needs.setup.outputs.helm_version }}"
          echo "Installing Helm ${HELM_VERSION}"
          pushd /tmp
          wget "https://get.helm.sh/helm-${HELM_VERSION}-linux-amd64.tar.gz"
          tar zxf "helm-$HELM_VERSION-linux-amd64.tar.gz"
          sudo mv linux-amd64/helm "/usr/local/bin/helm"
          popd
          echo "Done. Helm has been installed"
      # Run chart template test to ensure chart renders correctly.
      - name: Run chart template test
        run: |
          set -euo pipefail
          # Remove the kubeVersion field as it would fail otherwise as there isn't any k8s cluster.
          CHART_DIR=./helm/trento-mcp-server
          sed -i.bk -e "s/kubeVersion.*//g" "${CHART_DIR}/Chart.yaml"
          helm dep up "${CHART_DIR}"
          helm template "${CHART_DIR}" --debug

  # Build the container images.
  build-container-images:
    name: "Build ${{matrix.image}} image"
    needs:
      - setup
    runs-on: ubuntu-latest
    strategy:
      fail-fast: false
      matrix:
        image:
          - trento-mcp-server
    steps:
      # Setup building process and output image name and file.
      - name: Setup building process
        id: setup
        run: |
          set -euo pipefail
          echo "img_name=${{matrix.image}}" >> $GITHUB_OUTPUT
          echo "img_file=/tmp/${{matrix.image}}-image.tar" >> $GITHUB_OUTPUT
      # Set container image metadata for tagging.
      - uses: docker/metadata-action@v5
        name: Set container image metadata
        id: meta
        with:
          images: ${{needs.setup.outputs.img_prefix}}${{steps.setup.outputs.img_name}}${{needs.setup.outputs.img_modifier}}
          flavor: latest=true
          tags: ${{needs.setup.outputs.img_dev_tag}}
      # Setup QEMU for multi-architecture builds.
      - uses: docker/setup-qemu-action@v3
        name: Setup QEMU
      # Setup Docker buildx for builds.
      - uses: docker/setup-buildx-action@v3
        name: Setup buildx
      # Build the container image using Docker.
      - uses: docker/build-push-action@v6
        name: Build container image
        env:
          DOCKER_BUILD_SUMMARY: false
          DOCKER_BUILD_RECORD_UPLOAD: false
        with:
          file: Dockerfile
          platforms: ${{ env.IMG_PLATFORMS }}
          tags: ${{ steps.meta.outputs.tags }}
          build-args: |
            GOARCH=${{ env.TARGETARCH }}
            GOOS=${{ env.TARGETOS }}
            VERSION=${{ needs.setup.outputs.version }}
          cache-from: type=gha
          cache-to: type=gha,mode=max
          outputs: type=docker,dest=${{ steps.setup.outputs.img_file }}
      # Upload the built image as an artifact.
      - uses: actions/upload-artifact@v4
        name: Upload artifacts
        with:
          name: ${{matrix.image}}-image
          path: ${{ steps.setup.outputs.img_file }}

  # Update sum.golang.org and pkg.go.dev.
  generate-docs:
    name: Update Go docs site
    if: needs.setup.outputs.running_on_main == 'true' || inputs.trigger_release
    runs-on: ubuntu-latest
    needs:
      - setup
      - build-container-images
      - test-chart-render
      - test-with-go
      - test-chart-render
      - linters-result
    steps:
      # Trigger docs update in Go registries.
      - uses: essentialkaos/godoc-action@v1
        name: Trigger docs update in sum.golang.org and pkg.go.dev

  # Push the container images to the registry.
  push_images:
    name: Push container images
    if: needs.setup.outputs.running_on_main == 'true' || inputs.trigger_release
    runs-on: ubuntu-latest
    permissions:
      contents: read
      packages: write # required for creating ghcr.io packages.
    needs:
      - setup
      - build-container-images
      - test-chart-render
      - test-with-go
      - test-chart-render
      - linters-result
    env:
      IMG_PROD_TAG: ${{ needs.setup.outputs.img_prod_tag }}
      IMG_PREFIX: ${{ needs.setup.outputs.img_prefix }}
    steps:
      # Log into the container image registry.
      - uses: docker/login-action@v3
        name: Log into the container image registry
        with:
          registry: ghcr.io
          username: ${{ github.actor }}
          password: ${{ secrets.GITHUB_TOKEN }}
      # Download built image artifacts.
      - uses: actions/download-artifact@v5
        name: Download artifacts
      # Push container images to the registry.
      - name: Push container images to the registry
        run: |
          set -euo pipefail
          echo "IMAGES_TO_PUSH=\"${IMAGES_TO_PUSH}\"" >> $GITHUB_ENV
          for artifact in *; do
            echo "::debug::Processing artifact '${artifact}'"

            if [[ "${artifact}" != *"-image" ]]; then
              echo "::notice ::Skipping artifact ${artifact}, it's not a container image"
              continue
            fi

            image=${artifact/-image/}
            if [[ "${IMAGES_TO_PUSH}" != *"${image}"* ]]; then
              echo "::notice ::Skipping image ${image}, it's not an image to push"
              continue
            fi

            echo "::notice ::Loading image ${image}"
            docker load --input "${artifact}/${artifact}.tar"

            dev_image=${IMG_PREFIX}${image}${IMG_MODIFIER}:${IMG_DEV_TAG}
            prod_image=${IMG_PREFIX}${image}:${IMG_PROD_TAG}
            docker tag ${dev_image} ${prod_image}

            echo "::notice ::Pushing image ${prod_image}"
            docker push $prod_image
          done

<<<<<<< HEAD
  # Sync the project with OBS (Open Build Service).
  obs-sync:
    name: OBS sync
    if: vars.OBS_ENABLED == 'true' && (github.event_name == 'push' && github.ref_name == 'main') || github.event_name == 'workflow_dispatch'
    uses: ./.github/workflows/obs.yaml
    needs:
      - setup
      - build-container-images
      - test-chart-render
      - test-with-go
      - test-chart-render
      - linters-result
    secrets: inherit
    with:
      obs_project: ${{ vars.OBS_PROJECT_ROLLING }}

=======
>>>>>>> d3428f63
  # Delete image artifacts, as they are not needed anymore.
  cleanup:
    name: Cleanup
    needs:
      - push_images
    runs-on: ubuntu-latest
    steps:
      # Delete image artifacts after pushing to the registry.
      - uses: geekyeggo/delete-artifact@v5
        name: Delete artifacts
        with:
          name: |
            *-image<|MERGE_RESOLUTION|>--- conflicted
+++ resolved
@@ -49,13 +49,10 @@
         env:
           PR_CONTEXT: ${{ toJSON(github.event.pull_request) }}
         run: echo $PR_CONTEXT | jq
-<<<<<<< HEAD
-=======
       # Read tool versions for environment setup.
       - name: Read .tool-versions
         uses: endorama/asdf-parse-tool-versions@v1.3.4
         id: tool-versions
->>>>>>> d3428f63
       # Set output variables for downstream jobs.
       - name: Set outputs
         id: set-outputs
@@ -65,13 +62,6 @@
         run: |
           set -euo pipefail
 
-<<<<<<< HEAD
-          # Read versions from .tool-versions file (no fallbacks - must exist).
-          GOLANG_VERSION=$(grep '^golang ' .tool-versions | cut -d' ' -f2)
-          HELM_VERSION="v$(grep '^helm ' .tool-versions | cut -d' ' -f2)"
-
-=======
->>>>>>> d3428f63
           if [[ "${GITHUB_REPOSITORY}" == "${TRENTO_REPO}" ]]; then
             echo "img_prefix=${IMG_PREFIX}" >> $GITHUB_OUTPUT
           else
@@ -125,31 +115,6 @@
   linters-run:
     name: Run all linters
     if: inputs.run_linters
-<<<<<<< HEAD
-    needs:
-      - setup
-    uses: ./.github/workflows/linters.yaml
-    secrets: inherit
-    with:
-      golang_version: ${{ needs.setup.outputs.golang_version }}
-
-  # Check the result of all linters and fails if any linter failed.
-  linters-result:
-    name: Check linters result
-    if: inputs.run_linters && always()
-    needs: linters-run
-    runs-on: ubuntu-latest
-    steps:
-      # Fail the job if any linter did not succeed.
-      - name: Check all linters result
-        if: needs.linters-run.result != 'success'
-        run: exit 1
-
-  # Check go unit tests.
-  test-with-go:
-    name: Check Go test suite
-=======
->>>>>>> d3428f63
     needs:
       - setup
     uses: ./.github/workflows/linters.yaml
@@ -164,8 +129,6 @@
     needs: linters-run
     runs-on: ubuntu-latest
     steps:
-<<<<<<< HEAD
-=======
       # Fail the job if any linter did not succeed.
       - name: Check all linters result
         if: needs.linters-run.result != 'success'
@@ -178,7 +141,6 @@
       - setup
     runs-on: ubuntu-latest
     steps:
->>>>>>> d3428f63
       # Checkout the repository.
       - uses: actions/checkout@v5
         name: Checkout
@@ -366,7 +328,6 @@
             docker push $prod_image
           done
 
-<<<<<<< HEAD
   # Sync the project with OBS (Open Build Service).
   obs-sync:
     name: OBS sync
@@ -383,8 +344,6 @@
     with:
       obs_project: ${{ vars.OBS_PROJECT_ROLLING }}
 
-=======
->>>>>>> d3428f63
   # Delete image artifacts, as they are not needed anymore.
   cleanup:
     name: Cleanup
