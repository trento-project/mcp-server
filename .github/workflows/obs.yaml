--- conflicted
+++ resolved
@@ -131,13 +131,8 @@
   # Update the 'mcp-server-trento' package in the specified OBS project.
   # This job prepares sources, updates dependencies, optionally updates the changelog, and commits changes to OBS.
   update-rpm:
-<<<<<<< HEAD
     name: Update 'mcp-server-trento' package
-    runs-on: ubuntu-latest
-=======
-    name: Update 'trento-mcp-server' package
     runs-on: ubuntu-24.04
->>>>>>> e21eba3e
     container:
       # See https://github.com/trento-project/continuous-delivery
       image: ghcr.io/trento-project/continuous-delivery:main
